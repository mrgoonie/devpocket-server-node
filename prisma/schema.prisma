--- conflicted
+++ resolved
@@ -116,37 +116,6 @@
   id                    String              @id @default(cuid())
   name                  String
   description           String?
-<<<<<<< HEAD
-  userId                String            @map("user_id")
-  templateId            String            @map("template_id")
-  clusterId             String            @map("cluster_id")
-  status                EnvironmentStatus @default(CREATING)
-  dockerImage           String            @map("docker_image")
-  port                  Int               @default(8080)
-  webPort               Int?              @map("web_port")
-  resourcesCpu          String            @default("500m") @map("resources_cpu")
-  resourcesMemory       String            @default("1Gi") @map("resources_memory")
-  resourcesStorage      String            @default("10Gi") @map("resources_storage")
-  environmentVariables  Json              @default("{}") @map("environment_variables")
-  installationCompleted Boolean           @default(false) @map("installation_completed")
-  externalUrl           String?           @map("external_url")
-  kubernetesNamespace   String?           @map("kubernetes_namespace")
-  kubernetesPodName     String?           @map("kubernetes_pod_name")
-  kubernetesServiceName String?           @map("kubernetes_service_name")
-  cpuUsage              Float             @default(0.0) @map("cpu_usage")
-  memoryUsage           Float             @default(0.0) @map("memory_usage")
-  storageUsage          Float             @default(0.0) @map("storage_usage")
-  lastError             String?           @map("last_error") // Store last error details for debugging
-  lastActivityAt        DateTime?         @map("last_activity_at")
-  createdAt             DateTime          @default(now()) @map("created_at")
-  updatedAt             DateTime          @updatedAt @map("updated_at")
-
-  // Relations
-  user                  User              @relation(fields: [userId], references: [id], onDelete: Cascade)
-  template              Template          @relation(fields: [templateId], references: [id], onDelete: Restrict)
-  cluster               Cluster           @relation(fields: [clusterId], references: [id], onDelete: Restrict)
-  terminalSessions      TerminalSession[]
-=======
   userId                String              @map("user_id")
   templateId            String              @map("template_id")
   clusterId             String              @map("cluster_id")
@@ -170,7 +139,6 @@
   createdAt             DateTime            @default(now()) @map("created_at")
   updatedAt             DateTime            @updatedAt @map("updated_at")
   lastError             String?             @map("last_error")
->>>>>>> 47a4d0df
   environmentLogs       EnvironmentLog[]
   environmentMetrics    EnvironmentMetric[]
   cluster               Cluster             @relation(fields: [clusterId], references: [id])
